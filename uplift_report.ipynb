--- conflicted
+++ resolved
@@ -1,5 +1,4 @@
 {
-<<<<<<< HEAD
  "cells": [
   {
    "cell_type": "markdown",
@@ -1324,9 +1323,8 @@
    "version": "0.3.2"
   },
   "kernelspec": {
-   "display_name": "Python [conda env:uplift]",
-   "language": "python",
-   "name": "conda-env-uplift-py"
+   "display_name": "Python 3",
+   "name": "python3"
   },
   "language_info": {
    "codemirror_mode": {
@@ -1343,1054 +1341,4 @@
  },
  "nbformat": 4,
  "nbformat_minor": 2
-=======
-  "nbformat": 4,
-  "nbformat_minor": 0,
-  "metadata": {
-    "colab": {
-      "name": "uplift_report.ipynb",
-      "version": "0.3.2",
-      "provenance": [],
-      "collapsed_sections": [
-        "eSixTLyiy0_A"
-      ],
-      "include_colab_link": true
-    },
-    "kernelspec": {
-      "name": "python3",
-      "display_name": "Python 3"
-    }
-  },
-  "cells": [
-    {
-      "cell_type": "markdown",
-      "metadata": {
-        "id": "view-in-github",
-        "colab_type": "text"
-      },
-      "source": [
-        "<a href=\"https://colab.research.google.com/github/remerge/uplift-report/blob/master/uplift_report.ipynb\" target=\"_parent\"><img src=\"https://colab.research.google.com/assets/colab-badge.svg\" alt=\"Open In Colab\"/></a>"
-      ]
-    },
-    {
-      "cell_type": "markdown",
-      "metadata": {
-        "colab_type": "text",
-        "id": "5mOAgeTNy0-o"
-      },
-      "source": [
-        "# remerge uplift report\n",
-        "\n",
-        "This notebook allows you to validate remerge provided uplift reporting numbers. To do so it downloads and analyses exported campaign and event data from S3. The campaign data contains all users that remerge marked to be part of an uplift test, the A/B group assignment, the timestamp of marking, conversion events (click, app open or similar) and their cost. The event data reflects the app event stream and includes events, their timestamp and revenue (if any). We calculate the incremental revenue and the iROAS in line with the [remerge whitepaper](https://drive.google.com/file/d/1PTJ93Cpjw1BeiVns8dTcs2zDDWmmjpdc/view). \n",
-        "\n",
-        "**Hint**: This notebook can be run in any Jupyter instance with enough space/memory, as a [Google Colab notebook](#Google-Colab-version) or as a standalone Python script. If you are using a copy of this notebook running on Colab or locally you can find the original template on [GitHub: remerge/uplift-report](https://github.com/remerge/uplift-report/blob/master/uplift_report_per_campaign.ipynb)\n",
-        "\n",
-        "### Notebook configuration\n",
-        "\n",
-        "For this notebook to work properly several variables in the [Configuration](#Configuration) section need to be be set: `customer`, `audience`, `\n",
-        "revenue_event`, `dates` and the AWS credentials. All of these will be provided by your remerge account manager. \n",
-        "\n",
-        "\n",
-        "### Verification\n",
-        "\n",
-        "To verify that the group split is random and has no bias, user events / attributes before the campaign start can be compared and checked for an equal distribution in test and control group. For example the user age distribution, the user activity distribution or the average spend per user  should be the same in both groups pre campaign.\n",
-        "\n"
-      ]
-    },
-    {
-      "cell_type": "markdown",
-      "metadata": {
-        "id": "OYbsRBPTaCZW",
-        "colab_type": "text"
-      },
-      "source": [
-        "## Google Colab support\n",
-        "\n",
-        "This notebook can be run inside Google Colab. Due to size limitations it cointains several optimizations like removing unused fields from the input files and caching files. Furthermore it installs missing dependencies and restarts the kernel. **If pandas was upgraded the kernel needs to be restarted once per fresh instance. Just run the cell again after restart** "
-      ]
-    },
-    {
-      "cell_type": "code",
-      "metadata": {
-        "id": "QoJAOpL0aEIT",
-        "colab_type": "code",
-        "colab": {}
-      },
-      "source": [
-        "try:\n",
-        "    import google.colab\n",
-        "\n",
-        "    IN_COLAB = True\n",
-        "except:\n",
-        "    IN_COLAB = False\n",
-        "\n",
-        "if IN_COLAB:\n",
-        "    !pip install pyarrow\n",
-        "    \n",
-        "    import pandas as pdt\n",
-        "    if pdt.__version__ < '0.23.4':\n",
-        "        # upgrading pandas requires a restart of the kernel\n",
-        "        # (we need an up to date pandas because we write to S3 for caching)\n",
-        "        # we kill it and let it auto restart (only needed once per fresh instance)\n",
-        "        !pip install pandas==0.23.4\n",
-        "        \n",
-        "        import os\n",
-        "        os.kill(os.getpid(), 9)"
-      ],
-      "execution_count": 0,
-      "outputs": []
-    },
-    {
-      "cell_type": "markdown",
-      "metadata": {
-        "colab_type": "text",
-        "id": "kyYz6TCny0-q"
-      },
-      "source": [
-        "## Import needed packages\n",
-        "\n",
-        "This notebook/script needs pandas and scipy for analysis and boto to access data store on S3.\n"
-      ]
-    },
-    {
-      "cell_type": "code",
-      "metadata": {
-        "colab_type": "code",
-        "id": "GWizAQT3y0-r",
-        "colab": {}
-      },
-      "source": [
-        "from datetime import datetime\n",
-        "import pandas as pd\n",
-        "import re\n",
-        "import os\n",
-        "import gzip\n",
-        "import scipy\n",
-        "import scipy.stats\n",
-        "import s3fs\n",
-        "from IPython.display import display  # so we can run this as script as well\n",
-        "import gc"
-      ],
-      "execution_count": 0,
-      "outputs": []
-    },
-    {
-      "cell_type": "markdown",
-      "metadata": {
-        "colab_type": "text",
-        "id": "8u6Q76fCy0-u"
-      },
-      "source": [
-        "## Configuration\n",
-        "\n",
-        "Set the customer name, audience and access credentials for the S3 bucket and path. Furthermore the event for which we want to evaluate the uplift needs to be set `revenue_event`."
-      ]
-    },
-    {
-      "cell_type": "code",
-      "metadata": {
-        "id": "wFgBi4jvsVTn",
-        "colab_type": "code",
-        "colab": {}
-      },
-      "source": [
-        "# configure path and revenue event \n",
-        "customer = ''\n",
-        "audiences = ['']\n",
-        "revenue_event = 'purchase'\n",
-        "\n",
-        "# date range for the report\n",
-        "dates = pd.date_range(start='2019-01-01',end='2019-01-01')\n",
-        "\n",
-        "# AWS credentials\n",
-        "os.environ[\"AWS_ACCESS_KEY_ID\"] = ''\n",
-        "os.environ[\"AWS_SECRET_ACCESS_KEY\"] = ''\n",
-        "\n",
-        "# Configure the reporting output: \n",
-        "\n",
-        "# named groups that aggregate several campaigns\n",
-        "groups = {}\n",
-        "\n",
-        "# show uplift results per campaign:\n",
-        "per_campaign_results = False\n",
-        "\n",
-        "# base statistical calculations on unique converters instead of conversions\n",
-        "use_converters_for_significance = False\n",
-        "\n",
-        "# enable deduplication heuristic for appsflyer\n",
-        "use_deduplication = False"
-      ],
-      "execution_count": 0,
-      "outputs": []
-    },
-    {
-      "cell_type": "markdown",
-      "metadata": {
-        "colab_type": "text",
-        "id": "7XnJeThPiSye"
-      },
-      "source": [
-        "## Helper\n",
-        "Define a few helper functions to load and cache data."
-      ]
-    },
-    {
-      "cell_type": "code",
-      "metadata": {
-        "id": "DjkoB3CXJI9e",
-        "colab_type": "code",
-        "colab": {}
-      },
-      "source": [
-        "def path(audience):\n",
-        "    return \"s3://remerge-customers/{0}/uplift_data/{1}\".format(customer, audience)\n",
-        "\n",
-        "\n",
-        "# only keep rows where the event is a revenue event\n",
-        "def extract_revenue_events(df):\n",
-        "    return df[df.partner_event == revenue_event]\n",
-        "\n",
-        "\n",
-        "# helper to download CSV files, convert to DF and print time needed\n",
-        "# caches files locally and on S3 to be reused\n",
-        "def read_csv(audience, source, date, chunk_filter_fn=None, chunk_size=10 ** 6):\n",
-        "    now = datetime.now()\n",
-        "\n",
-        "    date_str = date.strftime('%Y%m%d')\n",
-        "\n",
-        "    filename = '{0}/{1}/{2}.csv.gz'.format(path(audience), source, date_str)\n",
-        "\n",
-        "    # local cache\n",
-        "    cache_dir = 'cache/{0}/{1}'.format(audience, source)\n",
-        "    if not os.path.exists(cache_dir):\n",
-        "        os.makedirs(cache_dir)\n",
-        "    \n",
-        "    cache_filename = '{0}/{1}.parquet'.format(cache_dir, date_str)\n",
-        "\n",
-        "    # s3 cache (useful if we don't have enough space on the Colab instance)\n",
-        "    s3_cache_filename = '{0}/{1}/cache/{2}.parquet'.format(path(audience),\n",
-        "                                                           source, date_str)\n",
-        "\n",
-        "    if source == 'attributions':\n",
-        "        cache_filename = '{0}/{1}-{2}.parquet'.format(cache_dir, date_str,\n",
-        "                                                      revenue_event)\n",
-        "\n",
-        "        # s3 cache (useful if we don't have enough space on the Colab instance)\n",
-        "        s3_cache_filename = '{0}/{1}/cache/{2}-{3}.parquet' \\\n",
-        "            .format(path(audience), source, date_str, revenue_event)\n",
-        "\n",
-        "    if os.path.exists(cache_filename):\n",
-        "        print(now, 'loading from', cache_filename)\n",
-        "        return pd.read_parquet(cache_filename, engine='pyarrow')\n",
-        "\n",
-        "    fs = s3fs.S3FileSystem(anon=False)\n",
-        "    fs.connect_timeout = 10  # defaults to 5\n",
-        "    fs.read_timeout = 30  # defaults to 15 \n",
-        "\n",
-        "    if fs.exists(path=s3_cache_filename):\n",
-        "        print(now, 'loading from S3 cache', s3_cache_filename)\n",
-        "        \n",
-        "        # Download the file to local cache first to avoid timeouts during the load.\n",
-        "        # This way, if they happen, restart will be using local copies first.\n",
-        "        fs.get(s3_cache_filename, cache_filename)\n",
-        "        \n",
-        "        print(now, 'stored S3 cache file to local drive, loading', cache_filename)\n",
-        "        \n",
-        "        return pd.read_parquet(cache_filename, engine='pyarrow')\n",
-        "\n",
-        "    print(now, 'start loading CSV for', audience, source, date)\n",
-        "\n",
-        "    read_csv_kwargs = {'chunksize': chunk_size}\n",
-        "\n",
-        "    if source == 'attributions':\n",
-        "        # Only read the columns that are going to be used from attribution\n",
-        "        read_csv_kwargs['usecols'] = ['ts', 'user_id', 'partner_event',\n",
-        "                                      'revenue_eur', 'ab_test_group']\n",
-        "\n",
-        "    df = pd.DataFrame()\n",
-        "    \n",
-        "    if not fs.exists(path=filename):\n",
-        "       print(now, 'WARNING: no CSV file at for: ', audience, source, date, ', skipping the file: ', filename)\n",
-        "       return df\n",
-        "      \n",
-        "    for chunk in pd.read_csv(filename, escapechar='\\\\', low_memory=False,\n",
-        "                             **read_csv_kwargs):\n",
-        "        if chunk_filter_fn:\n",
-        "            filtered_chunk = chunk_filter_fn(chunk)\n",
-        "        else:\n",
-        "            filtered_chunk = chunk\n",
-        "\n",
-        "        df = pd.concat([df, filtered_chunk],\n",
-        "                       ignore_index=True, verify_integrity=True)\n",
-        "\n",
-        "    print(datetime.now(), 'finished loading CSV for', date.strftime('%d.%m.%Y'),\n",
-        "          'took', datetime.now() - now)\n",
-        "\n",
-        "    if not os.path.exists(cache_dir):\n",
-        "        os.makedirs(cache_dir)\n",
-        "\n",
-        "    df.to_parquet(cache_filename, engine='pyarrow')\n",
-        "\n",
-        "    # write it to the S3 cache folder as well\n",
-        "    print(datetime.now(), 'caching as parquet', s3_cache_filename)\n",
-        "\n",
-        "    df.to_parquet(s3_cache_filename, engine='pyarrow')\n",
-        "    return df"
-      ],
-      "execution_count": 0,
-      "outputs": []
-    },
-    {
-      "cell_type": "markdown",
-      "metadata": {
-        "colab_type": "text",
-        "id": "eSixTLyiy0_A"
-      },
-      "source": [
-        "## Load CSV data from S3\n",
-        "\n",
-        "Load mark, spend and event data from S3. \n",
-        "\n",
-        "### IMPORTANT\n",
-        "\n",
-        "**The event data is usually quite large (several GB) so this operation might take several minutes or hours to complete, depending on the size and connection.**"
-      ]
-    },
-    {
-      "cell_type": "code",
-      "metadata": {
-        "colab_type": "code",
-        "id": "PjWaWZS-y0_B",
-        "colab": {}
-      },
-      "source": [
-        "bids_df = pd.concat([read_csv(audience, 'marks_and_spend', date) for audience in audiences for date in dates],\n",
-        "                    ignore_index=True, verify_integrity=True)"
-      ],
-      "execution_count": 0,
-      "outputs": []
-    },
-    {
-      "cell_type": "code",
-      "metadata": {
-        "id": "kFg_-_EW5TR1",
-        "colab_type": "code",
-        "colab": {}
-      },
-      "source": [
-        "attributions_df = pd.concat(\n",
-        "    [read_csv(audience, 'attributions', date, extract_revenue_events) for audience in audiences for date in dates],\n",
-        "    ignore_index=True, verify_integrity=True)"
-      ],
-      "execution_count": 0,
-      "outputs": []
-    },
-    {
-      "cell_type": "markdown",
-      "metadata": {
-        "colab_type": "text",
-        "id": "Ec_qFUaVy0_I"
-      },
-      "source": [
-        "Print some statistics of the loaded data sets."
-      ]
-    },
-    {
-      "cell_type": "code",
-      "metadata": {
-        "colab_type": "code",
-        "id": "N0Ih6SSuy0_J",
-        "colab": {}
-      },
-      "source": [
-        "bids_df.info()"
-      ],
-      "execution_count": 0,
-      "outputs": []
-    },
-    {
-      "cell_type": "code",
-      "metadata": {
-        "colab_type": "code",
-        "id": "EoU_cW07y0_M",
-        "colab": {}
-      },
-      "source": [
-        "attributions_df.info()"
-      ],
-      "execution_count": 0,
-      "outputs": []
-    },
-    {
-      "cell_type": "markdown",
-      "metadata": {
-        "colab_type": "text",
-        "id": "mFwmhMrJy0_z"
-      },
-      "source": [
-        "## Remove invalid users\n",
-        "\n",
-        "Due to a race condition during marking we need to filter out users that are marked as *control* and *test*. In rare cases we see the same user on different servers in the same second, and unknowingly of each other marked him differently. Under certain circumstances this affected the storage of the user - instead of marking him as *test* and *control* he was marked only as one but the opposite group was stored and used for further events. We filter for this case in the `uplift` method directly. Both issues were fixed in the latest version of the remerge plattform but we need to filter old data."
-      ]
-    },
-    {
-      "cell_type": "code",
-      "metadata": {
-        "colab_type": "code",
-        "id": "5bnOSTKly0_1",
-        "colab": {}
-      },
-      "source": [
-        "# users that are in both groups due to racy bids are invalid\n",
-        "# we need to filter them out\n",
-        "groups_per_user = bids_df.groupby('user_id')['ab_test_group'].nunique()\n",
-        "\n",
-        "invalid_users = groups_per_user[groups_per_user > 1]"
-      ],
-      "execution_count": 0,
-      "outputs": []
-    },
-    {
-      "cell_type": "markdown",
-      "metadata": {
-        "id": "xFECm5p45wpM",
-        "colab_type": "text"
-      },
-      "source": [
-        "## Remove duplicated events coming from AppsFlyer\n",
-        "\n",
-        "AppsFlyer is sending us two revenue events if they attribute the event to us. One of the events they send us does not contain attribution information and the other one does. Sadly, it is not possible for us to distingish correctly if an event is a duplicate or if the user actually triggered two events with nearly the same information. Therefore we rely on a heuristic. We consider an event a duplicate if the user and revenue are equal and the events are less than a minute apart."
-      ]
-    },
-    {
-      "cell_type": "code",
-      "metadata": {
-        "id": "hA6vaITL5yZ4",
-        "colab_type": "code",
-        "colab": {}
-      },
-      "source": [
-        "def drop_duplicates_in_attributions(df, max_timedelta):\n",
-        "    sorted = df.sort_values(['user_id', 'revenue'])\n",
-        "    \n",
-        "    # Get values of the previous row\n",
-        "    sorted['last_ts'] = sorted['ts'].shift(1)\n",
-        "    sorted['last_user_id'] = sorted['user_id'].shift(1)\n",
-        "    sorted['last_revenue'] = sorted['revenue'].shift(1)\n",
-        "    \n",
-        "    # Remove rows if the previous row has the same revenue and user id and the ts are less than max_timedelta apart\n",
-        "    filtered = sorted[\n",
-        "        (sorted['user_id'] != sorted['last_user_id']) |\n",
-        "        (sorted['revenue'] != sorted['last_revenue']) |\n",
-        "        ((pd.to_datetime(sorted['ts']) - pd.to_datetime(sorted['last_ts'])) > max_timedelta)]\n",
-        "    \n",
-        "    return filtered[['user_id', 'revenue_eur', 'ts', 'partner_event', 'ab_test_group']]"
-      ],
-      "execution_count": 0,
-      "outputs": []
-    },
-    {
-      "cell_type": "markdown",
-      "metadata": {
-        "colab_type": "text",
-        "id": "4XVQNpr9y0_7"
-      },
-      "source": [
-        "## Define functions to prepare data frames\n"
-      ]
-    },
-    {
-      "cell_type": "markdown",
-      "metadata": {
-        "colab_type": "text",
-        "id": "IPPvDwWIy1AC"
-      },
-      "source": [
-        "Calculate the cost of advertising give a dataframe. Remerge tracks monetary values in micro currency units. "
-      ]
-    },
-    {
-      "cell_type": "code",
-      "metadata": {
-        "colab_type": "code",
-        "id": "ZEISdQDny1AC",
-        "colab": {}
-      },
-      "source": [
-        "def ad_spend(df):\n",
-        "    ad_spend_micros = df[df.event_type == 'buying_conversion']['cost_eur'].sum()\n",
-        "    \n",
-        "    return ad_spend_micros / 10 ** 6"
-      ],
-      "execution_count": 0,
-      "outputs": []
-    },
-    {
-      "cell_type": "markdown",
-      "metadata": {
-        "id": "XgJuPnbAJu3w",
-        "colab_type": "text"
-      },
-      "source": [
-        "The dataframe created by `marked`  will contain all mark events (without the invalid marks). Remerge marks users per campaign.  If a user was marked once for an audience he will have the same group allocation for consecutive marks (different campaigns) unless manually reset on audience level.  "
-      ]
-    },
-    {
-      "cell_type": "code",
-      "metadata": {
-        "colab_type": "code",
-        "id": "a6XtI0Iqy0_8",
-        "colab": {}
-      },
-      "source": [
-        "def marked(df):\n",
-        "    mark_df = df[df.event_type == 'mark']\n",
-        "    \n",
-        "    mark_df = mark_df[~mark_df['user_id'].isin(invalid_users.index)]\n",
-        "    \n",
-        "    sorted_mark_df = mark_df.sort_values('ts')\n",
-        "    \n",
-        "    depuplicated_mark_df = sorted_mark_df.drop_duplicates(['user_id'])\n",
-        "    \n",
-        "    return depuplicated_mark_df"
-      ],
-      "execution_count": 0,
-      "outputs": []
-    },
-    {
-      "cell_type": "markdown",
-      "metadata": {
-        "colab_type": "text",
-        "id": "EM9SbRf2y1AG"
-      },
-      "source": [
-        "`revenue` creates a dataframe that contains all relevant revenue events."
-      ]
-    },
-    {
-      "cell_type": "code",
-      "metadata": {
-        "colab_type": "code",
-        "id": "ONjCFbzIy1AH",
-        "colab": {}
-      },
-      "source": [
-        "def revenue(df):\n",
-        "    # for now just return the df as is, because we filter already\n",
-        "    # while reading the csv file\n",
-        "    # revenue_df = df[pd.notnull(df['revenue_eur'])]\n",
-        "    # return revenue_df[revenue_df.partner_event == revenue_event]\n",
-        "    return df\n",
-        "    \n",
-        "    "
-      ],
-      "execution_count": 0,
-      "outputs": []
-    },
-    {
-      "cell_type": "markdown",
-      "metadata": {
-        "colab_type": "text",
-        "id": "ph6eaF4Ny1Ad"
-      },
-      "source": [
-        "`merge` joins the marked users with the revenue events and excludes any revenue event that happend before the user was marked."
-      ]
-    },
-    {
-      "cell_type": "code",
-      "metadata": {
-        "colab_type": "code",
-        "id": "3mReofc4y1Ad",
-        "colab": {}
-      },
-      "source": [
-        "def merge(mark_df, revenue_df):\n",
-        "    merged_df = pd.merge(revenue_df, mark_df, on='user_id')\n",
-        "    \n",
-        "    return merged_df[merged_df.ts_x > merged_df.ts_y]"
-      ],
-      "execution_count": 0,
-      "outputs": []
-    },
-    {
-      "cell_type": "markdown",
-      "metadata": {
-        "colab_type": "text",
-        "id": "armi-3kmy1Ag"
-      },
-      "source": [
-        "## Calculate uplift kpis\n",
-        "\n",
-        "We calculate the incremental revenue and the iROAS in line with the [remerge whitepaper](https://drive.google.com/file/d/1PTJ93Cpjw1BeiVns8dTcs2zDDWmmjpdc/view). Afterwards we run a [chi squared test](https://en.wikipedia.org/wiki/Chi-squared_test) on the results to test for significance of the results, comparing conversion to per group uniques."
-      ]
-    },
-    {
-      "cell_type": "code",
-      "metadata": {
-        "colab_type": "code",
-        "id": "V1vKf_u5y1Ag",
-        "colab": {}
-      },
-      "source": [
-        "def uplift(ad_spend, mark_df, revenue_df, index_name, m_hypothesis=1):\n",
-        "    # join marks and revenue events\n",
-        "    merged_df = merge(mark_df, revenue_df)\n",
-        "    \n",
-        "    # second correction for users that were inconsitently marked due\n",
-        "    # to the described data race  \n",
-        "    invalid = merged_df[merged_df.ab_test_group_x != merged_df.ab_test_group_y]['user_id']        \n",
-        "    merged_df = merged_df[~merged_df['user_id'].isin(invalid)]\n",
-        "    mark_df = mark_df[~mark_df['user_id'].isin(invalid)]\n",
-        "    revenue_df = revenue_df[~revenue_df['user_id'].isin(invalid)]\n",
-        "\n",
-        "    # group marked users by their ab_test_group\n",
-        "    grouped = mark_df.groupby(by='ab_test_group')\n",
-        "    test_df = None\n",
-        "    control_df = None\n",
-        "    \n",
-        "    # we might not have any marks for a certain group\n",
-        "    if  'test' in grouped.groups:\n",
-        "        test_df = grouped.get_group('test')\n",
-        "    else:\n",
-        "        print(\"WARNING: No users marked as test for \", index_name, 'skipping.. ')\n",
-        "        return None\n",
-        "\n",
-        "    if  'control' in grouped.groups:\n",
-        "        control_df = grouped.get_group('control')\n",
-        "    else:\n",
-        "        print(\"WARNING: No users marked as control for \", index_name, 'skipping.. ')\n",
-        "        return None\n",
-        "\n",
-        "\n",
-        "    grouped_revenue = merged_df.groupby(by='ab_test_group_y')\n",
-        "\n",
-        "    # init all KPIs with 0s first:\n",
-        "    test_revenue_micros = 0\n",
-        "    test_conversions = 0\n",
-        "    test_converters = 0\n",
-        "\n",
-        "    control_revenue_micros = 0\n",
-        "    control_conversions = 0\n",
-        "    control_converters = 0\n",
-        "\n",
-        "    # we might not have any events for a certain group in the time-period,\n",
-        "    if 'test' in grouped_revenue.groups:\n",
-        "        test_revenue_df = grouped_revenue.get_group('test')\n",
-        "        test_revenue_micros = test_revenue_df['revenue_eur'].sum()\n",
-        "        test_conversions = test_revenue_df['partner_event'].count()\n",
-        "        test_converters = test_revenue_df['user_id'].nunique()\n",
-        "\n",
-        "    if 'control' in grouped_revenue.groups:\n",
-        "        control_revenue_df = grouped_revenue.get_group('control')\n",
-        "        control_revenue_micros = control_revenue_df['revenue_eur'].sum()\n",
-        "        control_conversions = control_revenue_df['partner_event'].count()\n",
-        "        control_converters = control_revenue_df['user_id'].nunique()\n",
-        "\n",
-        "    # calculate KPIs\n",
-        "    test_group_size = test_df['user_id'].nunique()\n",
-        "    test_revenue = test_revenue_micros / 10 ** 6\n",
-        "    control_group_size = control_df['user_id'].nunique()\n",
-        "\n",
-        "    control_revenue = control_revenue_micros / 10 ** 6\n",
-        "\n",
-        "    ratio = float(test_group_size) / float(control_group_size)\n",
-        "    scaled_control_conversions = float(control_conversions) * ratio\n",
-        "    scaled_control_revenue_micros = float(control_revenue_micros) * ratio\n",
-        "    incremental_conversions = test_conversions - scaled_control_conversions\n",
-        "    incremental_revenue_micros = test_revenue_micros - scaled_control_revenue_micros\n",
-        "    incremental_revenue = incremental_revenue_micros / 10 ** 6\n",
-        "    incremental_converters = test_converters - control_converters * ratio\n",
-        "    \n",
-        "    iroas = incremental_revenue / ad_spend\n",
-        "    icpa = ad_spend / incremental_conversions\n",
-        "    cost_per_incremental_converter = ad_spend / incremental_converters\n",
-        "    \n",
-        "    rev_per_conversion_test = 0\n",
-        "    rev_per_conversion_control = 0\n",
-        "    if test_conversions > 0:\n",
-        "        rev_per_conversion_test = test_revenue / test_conversions\n",
-        "    if control_conversions > 0:\n",
-        "        rev_per_conversion_control = control_revenue / control_conversions\n",
-        "\n",
-        "    test_cvr = test_conversions / test_group_size\n",
-        "    control_cvr = control_conversions / control_group_size\n",
-        "\n",
-        "    uplift = 0\n",
-        "    if control_cvr > 0:\n",
-        "        uplift = test_cvr / control_cvr - 1\n",
-        "\n",
-        "    control_successes, test_successes = control_conversions, test_conversions\n",
-        "    if use_converters_for_significance or max(test_cvr, control_cvr) > 1.0:\n",
-        "        control_successes, test_successes = control_converters, test_converters\n",
-        "    chi_df = pd.DataFrame({\n",
-        "        \"conversions\": [control_successes, test_successes],\n",
-        "        \"total\": [control_group_size, test_group_size]\n",
-        "    }, index=['control', 'test'])\n",
-        "    # CHI square calculation will fail with insufficient data\n",
-        "    # Fallback to no significance\n",
-        "    try:\n",
-        "        chi, p, *_ = scipy.stats.chi2_contingency(\n",
-        "            pd.concat([chi_df.total - chi_df.conversions, chi_df.conversions], axis=1), correction=False)\n",
-        "    except:\n",
-        "        chi, p = 0, 1.0\n",
-        "        \n",
-        "    # bonferroni correction with equal weights - if we have multiple hypothesis:\n",
-        "    # https://en.wikipedia.org/wiki/Bonferroni_correction\n",
-        "    significant = p < 0.05/m_hypothesis\n",
-        "\n",
-        "    dataframe_dict = {\n",
-        "        \"ad spend\": ad_spend,\n",
-        "        \"total revenue\": test_revenue + control_revenue,\n",
-        "        \"test group size\": test_group_size,\n",
-        "        \"test conversions\": test_conversions,\n",
-        "        \"test converters\": test_converters,\n",
-        "        \"test revenue\": test_revenue,\n",
-        "        \"control group size\": control_group_size,\n",
-        "        \"control conversions\": control_conversions,\n",
-        "        \"control_converters\": control_converters,\n",
-        "        \"control revenue\": control_revenue,\n",
-        "        \"ratio test/control\": ratio,\n",
-        "        \"control conversions (scaled)\": scaled_control_conversions,\n",
-        "        \"control revenue (scaled)\": scaled_control_revenue_micros / 10 ** 6,\n",
-        "        \"incremental conversions\": incremental_conversions,\n",
-        "        \"incremental converters\": incremental_converters,\n",
-        "        \"incremental revenue\": incremental_revenue,\n",
-        "        \"rev/conversions test\": rev_per_conversion_test,\n",
-        "        \"rev/conversions control\": rev_per_conversion_control,\n",
-        "        \"test CVR\": test_cvr,\n",
-        "        \"control CVR\": control_cvr,\n",
-        "        \"CVR Uplift\": uplift,\n",
-        "        \"iROAS\": iroas,\n",
-        "        \"cost per incr. converter\": cost_per_incremental_converter,\n",
-        "        \"iCPA\": icpa,\n",
-        "        \"chi^2\": chi,\n",
-        "        \"p-value\": p,\n",
-        "        \"significant\": significant\n",
-        "    }\n",
-        "\n",
-        "    # show results as a dataframe\n",
-        "    return pd.DataFrame(\n",
-        "        dataframe_dict,\n",
-        "        index=[index_name],\n",
-        "    ).transpose()"
-      ],
-      "execution_count": 0,
-      "outputs": []
-    },
-    {
-      "cell_type": "markdown",
-      "metadata": {
-        "id": "tKdBRvkxL8Aa",
-        "colab_type": "text"
-      },
-      "source": [
-        "### Calculate and display uplift report for the data set as a whole\n",
-        "\n",
-        "This takes the whole data set and calculates uplift KPIs."
-      ]
-    },
-    {
-      "cell_type": "code",
-      "metadata": {
-        "colab_type": "code",
-        "id": "2y91jjPVy1Ai",
-        "colab": {}
-      },
-      "source": [
-        "if use_deduplication:\n",
-        "  attributions_df = drop_duplicates_in_attributions(attributions_df, pd.Timedelta('1 minute'))\n",
-        "\n",
-        "# calculate the total result:\n",
-        "revenue_df = revenue(attributions_df)\n",
-        "\n",
-        "mark_df = marked(bids_df)\n",
-        "\n",
-        "results_df = uplift(ad_spend(bids_df), mark_df, revenue_df, \"total\")"
-      ],
-      "execution_count": 0,
-      "outputs": []
-    },
-    {
-      "cell_type": "markdown",
-      "metadata": {
-        "id": "Lcw0S2p2MHwu",
-        "colab_type": "text"
-      },
-      "source": [
-        "### Calculate uplift report per group (if configured)\n",
-        "\n",
-        "Sometimes it makes sense to look at groups of similar campaigns. If the `groups`  dictionary contains group names as keys and a list of campaign ids as values per key, this function will compile a per group report. "
-      ]
-    },
-    {
-      "cell_type": "code",
-      "metadata": {
-        "id": "w-OaxnWLGXTZ",
-        "colab_type": "code",
-        "colab": {}
-      },
-      "source": [
-        "# if there are groups filter the events against the per campaign groups and generate report\n",
-        "if len(groups) > 0:\n",
-        "    per_group_df = None\n",
-        "    for name, campaigns in groups.items():\n",
-        "        group_marks_df = bids_df[bids_df.campaign_id.isin(campaigns)]\n",
-        "        results_df[name] = uplift(ad_spend(group_marks_df), marked(group_marks_df), revenue_df, name, len(groups))"
-      ],
-      "execution_count": 0,
-      "outputs": []
-    },
-    {
-      "cell_type": "markdown",
-      "metadata": {
-        "id": "cbZZDsqcMPrI",
-        "colab_type": "text"
-      },
-      "source": [
-        "### Calculate uplift report per campaign\n",
-        "\n",
-        "Sometimes it makes sense to look at the uplift report per campaign. Each campaign usually reflects one segement of users. To do that we iterate over all campaigns in the current dataset."
-      ]
-    },
-    {
-      "cell_type": "code",
-      "metadata": {
-        "id": "bOfbElnCEHhP",
-        "colab_type": "code",
-        "colab": {}
-      },
-      "source": [
-        "if per_campaign_results:\n",
-        "    campaigns = bids_df['campaign_name'].unique()\n",
-        "    for campaign in campaigns:\n",
-        "        name = \"c_{0}\".format(campaign)\n",
-        "        df = bids_df[bids_df.campaign_name == campaign]\n",
-        "        results_df[name] = uplift(ad_spend(df), marked(df), revenue_df, name, len(campaigns))"
-      ],
-      "execution_count": 0,
-      "outputs": []
-    },
-    {
-      "cell_type": "markdown",
-      "metadata": {
-        "id": "SdFSmL3u8Pe4",
-        "colab_type": "text"
-      },
-      "source": [
-        "# Uplift Results\n",
-        "\n",
-        "You can configure the ouput by using variables in the 'Configuration' section"
-      ]
-    },
-    {
-      "cell_type": "code",
-      "metadata": {
-        "id": "GWQXKYXB8YO2",
-        "colab_type": "code",
-        "colab": {
-          "base_uri": "https://localhost:8080/",
-          "height": 886
-        },
-        "outputId": "f8361dc1-e4c1-4b96-de02-9672044c431e"
-      },
-      "source": [
-        "# set formatting options\n",
-        "pd.set_option('display.float_format', '{:.5f}'.format)\n",
-        "\n",
-        "results_df"
-      ],
-      "execution_count": 19,
-      "outputs": [
-        {
-          "output_type": "execute_result",
-          "data": {
-            "text/html": [
-              "<div>\n",
-              "<style scoped>\n",
-              "    .dataframe tbody tr th:only-of-type {\n",
-              "        vertical-align: middle;\n",
-              "    }\n",
-              "\n",
-              "    .dataframe tbody tr th {\n",
-              "        vertical-align: top;\n",
-              "    }\n",
-              "\n",
-              "    .dataframe thead th {\n",
-              "        text-align: right;\n",
-              "    }\n",
-              "</style>\n",
-              "<table border=\"1\" class=\"dataframe\">\n",
-              "  <thead>\n",
-              "    <tr style=\"text-align: right;\">\n",
-              "      <th></th>\n",
-              "      <th>total</th>\n",
-              "    </tr>\n",
-              "  </thead>\n",
-              "  <tbody>\n",
-              "    <tr>\n",
-              "      <th>ad spend</th>\n",
-              "      <td>11913.05000</td>\n",
-              "    </tr>\n",
-              "    <tr>\n",
-              "      <th>total revenue</th>\n",
-              "      <td>1287875.31090</td>\n",
-              "    </tr>\n",
-              "    <tr>\n",
-              "      <th>test group size</th>\n",
-              "      <td>119684</td>\n",
-              "    </tr>\n",
-              "    <tr>\n",
-              "      <th>test conversions</th>\n",
-              "      <td>84040</td>\n",
-              "    </tr>\n",
-              "    <tr>\n",
-              "      <th>test converters</th>\n",
-              "      <td>41390</td>\n",
-              "    </tr>\n",
-              "    <tr>\n",
-              "      <th>test revenue</th>\n",
-              "      <td>1230762.74470</td>\n",
-              "    </tr>\n",
-              "    <tr>\n",
-              "      <th>control group size</th>\n",
-              "      <td>9845</td>\n",
-              "    </tr>\n",
-              "    <tr>\n",
-              "      <th>control conversions</th>\n",
-              "      <td>3542</td>\n",
-              "    </tr>\n",
-              "    <tr>\n",
-              "      <th>control_converters</th>\n",
-              "      <td>1777</td>\n",
-              "    </tr>\n",
-              "    <tr>\n",
-              "      <th>control revenue</th>\n",
-              "      <td>57112.56619</td>\n",
-              "    </tr>\n",
-              "    <tr>\n",
-              "      <th>ratio test/control</th>\n",
-              "      <td>12.15683</td>\n",
-              "    </tr>\n",
-              "    <tr>\n",
-              "      <th>control conversions (scaled)</th>\n",
-              "      <td>43059.49497</td>\n",
-              "    </tr>\n",
-              "    <tr>\n",
-              "      <th>control revenue (scaled)</th>\n",
-              "      <td>694307.80825</td>\n",
-              "    </tr>\n",
-              "    <tr>\n",
-              "      <th>incremental conversions</th>\n",
-              "      <td>40980.50503</td>\n",
-              "    </tr>\n",
-              "    <tr>\n",
-              "      <th>incremental converters</th>\n",
-              "      <td>19787.31153</td>\n",
-              "    </tr>\n",
-              "    <tr>\n",
-              "      <th>incremental revenue</th>\n",
-              "      <td>536454.93645</td>\n",
-              "    </tr>\n",
-              "    <tr>\n",
-              "      <th>rev/conversions test</th>\n",
-              "      <td>14.64496</td>\n",
-              "    </tr>\n",
-              "    <tr>\n",
-              "      <th>rev/conversions control</th>\n",
-              "      <td>16.12438</td>\n",
-              "    </tr>\n",
-              "    <tr>\n",
-              "      <th>test CVR</th>\n",
-              "      <td>0.70218</td>\n",
-              "    </tr>\n",
-              "    <tr>\n",
-              "      <th>control CVR</th>\n",
-              "      <td>0.35978</td>\n",
-              "    </tr>\n",
-              "    <tr>\n",
-              "      <th>CVR Uplift</th>\n",
-              "      <td>0.95172</td>\n",
-              "    </tr>\n",
-              "    <tr>\n",
-              "      <th>iROAS</th>\n",
-              "      <td>45.03086</td>\n",
-              "    </tr>\n",
-              "    <tr>\n",
-              "      <th>cost per incr. converter</th>\n",
-              "      <td>0.60206</td>\n",
-              "    </tr>\n",
-              "    <tr>\n",
-              "      <th>iCPA</th>\n",
-              "      <td>0.29070</td>\n",
-              "    </tr>\n",
-              "    <tr>\n",
-              "      <th>chi^2</th>\n",
-              "      <td>4870.63388</td>\n",
-              "    </tr>\n",
-              "    <tr>\n",
-              "      <th>p-value</th>\n",
-              "      <td>0.00000</td>\n",
-              "    </tr>\n",
-              "    <tr>\n",
-              "      <th>significant</th>\n",
-              "      <td>True</td>\n",
-              "    </tr>\n",
-              "  </tbody>\n",
-              "</table>\n",
-              "</div>"
-            ],
-            "text/plain": [
-              "                                     total\n",
-              "ad spend                       11913.05000\n",
-              "total revenue                1287875.31090\n",
-              "test group size                     119684\n",
-              "test conversions                     84040\n",
-              "test converters                      41390\n",
-              "test revenue                 1230762.74470\n",
-              "control group size                    9845\n",
-              "control conversions                   3542\n",
-              "control_converters                    1777\n",
-              "control revenue                57112.56619\n",
-              "ratio test/control                12.15683\n",
-              "control conversions (scaled)   43059.49497\n",
-              "control revenue (scaled)      694307.80825\n",
-              "incremental conversions        40980.50503\n",
-              "incremental converters         19787.31153\n",
-              "incremental revenue           536454.93645\n",
-              "rev/conversions test              14.64496\n",
-              "rev/conversions control           16.12438\n",
-              "test CVR                           0.70218\n",
-              "control CVR                        0.35978\n",
-              "CVR Uplift                         0.95172\n",
-              "iROAS                             45.03086\n",
-              "cost per incr. converter           0.60206\n",
-              "iCPA                               0.29070\n",
-              "chi^2                           4870.63388\n",
-              "p-value                            0.00000\n",
-              "significant                           True"
-            ]
-          },
-          "metadata": {
-            "tags": []
-          },
-          "execution_count": 19
-        }
-      ]
-    },
-    {
-      "cell_type": "code",
-      "metadata": {
-        "id": "VlFkXJvdGPNL",
-        "colab_type": "code",
-        "colab": {}
-      },
-      "source": [
-        ""
-      ],
-      "execution_count": 0,
-      "outputs": []
-    }
-  ]
->>>>>>> 95b0674f
 }